--- conflicted
+++ resolved
@@ -111,15 +111,12 @@
 python modeling/check_corrupted_files.py --fix
 ```
 
-<<<<<<< HEAD
-=======
 2. To train the model:
 ```bash
 python modeling/train.py --config config.yaml
 ```
 
 
->>>>>>> 5e16098b
 #### Transfer Learning
 
 You can perform transfer learning experiments (pre-train on IBI from SHHS+MESA and test on DREAMT IBI) using the `modeling/train_transfer.py`. Run the experiment with WatchSleepNet:
